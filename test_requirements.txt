--- conflicted
+++ resolved
@@ -3,11 +3,7 @@
 pytest
 codacy-coverage
 hypothesis
-<<<<<<< HEAD
 mypy
 pyvisa-sim
-=======
-pyvisa-sim
 lxml
-codecov
->>>>>>> 23893e76
+codecov