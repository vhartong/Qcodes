--- conflicted
+++ resolved
@@ -3,12 +3,8 @@
 import numpy as np
 
 from qcodes.utils.validators import (Validator, Anything, Bool, Strings,
-<<<<<<< HEAD
                                      Numbers, Ints, Enum, MultiType,
-                                     Arrays)
-=======
-                                     Numbers, Ints, Enum, Multiples, MultiType)
->>>>>>> 474158b5
+                                     Arrays, Multiples)
 
 
 class AClass:
@@ -395,7 +391,7 @@
             # isinstance(v, bool)
             True, False,
             # numpy scalars
-            numpy.int64(2)]
+            np.int64(2)]
     not_multiples = [0.1, -0.1, 1.0, 3.5, -2.3e6, 5.5e15, 1.34e-10, -2.5e-5,
                      math.pi, math.e, '', None, float("nan"), float("inf"),
                      -float("inf"), '1', [], {}, [1, 2], {1: 1}, b'good',
