--- conflicted
+++ resolved
@@ -44,12 +44,8 @@
                                        matplotlib.colorbar.Colorbar]]]=None,
                rescale_axes: bool=True,
                smart_colorscale: Optional[bool]=None,
-<<<<<<< HEAD
-               cutoff_percentile: Optional[Union[Tuple[Number, Number], Number]]=None
-) -> AxesTupleList:
-=======
+               cutoff_percentile: Optional[Union[Tuple[Number, Number], Number]]=None,
                **kwargs) -> AxesTupleList:
->>>>>>> f63231aa
     """
     Construct all plots for a given run
 
@@ -90,16 +86,13 @@
     """
     # handle arguments and defaults
     if smart_colorscale is None:
-<<<<<<< HEAD
         smart_colorscale = config.gui.smart_colorscale.enabled
     if cutoff_percentile is None:
         cutoff_percentile = tuple(
             config.gui.smart_colorscale.cutoff_percentile)
-=======
-        smart_colorscale = config.gui.smart_colorscale
+
     subplots_kwargs = {k:kwargs.pop(k)
                        for k in set(kwargs).intersection(SUBPLOTS_KWARGS)}
->>>>>>> f63231aa
 
     # Retrieve info about the run for the title
     dataset = load_by_id(run_id)
