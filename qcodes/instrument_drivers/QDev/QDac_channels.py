--- conflicted
+++ resolved
@@ -361,18 +361,8 @@
         # for definitions.
         channel = self.channels[chan-1]
         if channel.vrange.cache() != switchint:
-<<<<<<< HEAD
             v_dac = QDac._get_v_dac_from_v_exp(channel, channel.v.cache())
             channel.v_range.cache.set(switchint)
-=======
-            cache = channel.v.cache
-            if switchint == 1:
-                cache(cache() * 0.1)
-            elif switchint == 0:
-                cache.set(cache() / 0.1)
-            else:
-                raise RuntimeError(f'Switchint got invalid value {switchint}.')
->>>>>>> 2827dc0b
             self._update_v_validator(channel, switchint)
             channel.v.cache.set(QDac._get_v_exp_from_v_dac(channel, v_dac))
 
