"""
Data acquisition loops

The general scheme is:

1. create a (potentially nested) Loop, which defines the sweep
    setpoints and delays
2. activate the loop (which changes it to an ActiveLoop object),
    or omit this step to use the default measurement as given by the
    Loop.set_measurement class method.
3. run it with the .run method, which creates a DataSet to hold the data,
    and defines how and where to save the data.

Some examples:

    # set default measurements for later Loop's to use
    Loop.set_measurement(param1, param2, param3)

    # 1D sweep, using the default measurement set
    Loop(sweep_values, delay).run()

    # 2D sweep, using the default measurement set
    # sv1 is the outer loop, sv2 is the inner.
    Loop(sv1, delay1).loop(sv2, delay2).run()

    # 1D sweep with specific measurements to take at each point
    Loop(sv, delay).each(param4, param5).run()

    # Multidimensional sweep: 1D measurement of param6 on the outer loop,
    # and the default measurements in a 2D loop
    Loop(sv1, delay).each(param6, Loop(sv2, delay)).run()

Supported actions (args to .set_measurement or .each) are:
    Parameter: anything with a .get method and .name or .names
        see parameter.py for options
    ActiveLoop (or Loop, will be activated with default measurement)
    Task: any callable that does not generate data
    Wait: a delay
"""
from datetime import datetime
import multiprocessing as mp
import time
import numpy as np

from qcodes.station import Station
from qcodes.data.data_set import new_data, DataMode
from qcodes.data.data_array import DataArray
from qcodes.utils.deferred_operations import is_function
from qcodes.data.manager import get_data_manager
from qcodes.utils.helpers import wait_secs
from qcodes.utils.multiprocessing import QcodesProcess
from qcodes.utils.threading import thread_map
from qcodes.utils.helpers import tprint


MP_NAME = 'Measurement'


def get_bg(return_first=False):
    """
    find the active background measurement process, if any
    returns None otherwise

    return_first: if there are multiple loops running return the first anyway.
        If false, multiple loops is a RuntimeError.
        default False
    """
    processes = mp.active_children()
    loops = [p for p in processes if getattr(p, 'name', '') == MP_NAME]

    if len(loops) > 1 and not return_first:
        raise RuntimeError('Oops, multiple loops are running???')

    if loops:
        return loops[0]

    # if we got here, there shouldn't be a loop running. Make sure the
    # data manager, if there is one, agrees!
    _clear_data_manager()
    return None


def halt_bg(timeout=5):
    """
    Stop the active background measurement process, if any
    """
    loop = get_bg(return_first=True)
    if not loop:
        print('No loop running')
        return

    loop.signal_queue.put(ActiveLoop.HALT)
    loop.join(timeout)

    if loop.is_alive():
        loop.terminate()
        loop.join(timeout/2)
        print('Background loop did not respond to halt signal, terminated')

    _clear_data_manager()


def _clear_data_manager():
    dm = get_data_manager(only_existing=True)
    if dm and dm.ask('get_measuring'):
        dm.ask('end_data')


# def measure(*actions):
#     # measure has been moved into Station
#     # TODO - for all-at-once parameters we want to be able to
#     # store the output into a DataSet without making a Loop.
#     pass


class Loop:
    """
    The entry point for creating measurement loops

    sweep_values - a SweepValues or compatible object describing what
        parameter to set in the loop and over what values
    delay - a number of seconds to wait after setting a value before
        continuing. 0 (default) means no waiting and no warnings. > 0
        means to wait, potentially filling the delay time with monitoring,
        and give an error if you wait longer than expected.

    After creating a Loop, you attach `action`s to it, making an `ActiveLoop`
    that you can `.run()`, or you can `.run()` a `Loop` directly, in which
    case it takes the default `action`s from the default `Station`

    `actions` are a sequence of things to do at each `Loop` step: they can be
    `Parameter`s to measure, `Task`s to do (any callable that does not yield
    data), `Wait` times, or other `ActiveLoop`s or `Loop`s to nest inside
    this one.
<<<<<<< HEAD
    '''
    def __init__(self, sweep_values, delay=0, showprogress=False):
=======
    """
    def __init__(self, sweep_values, delay=0):
>>>>>>> a2498bc6
        if not delay >= 0:
            raise ValueError('delay must be > 0, not {}'.format(repr(delay)))
        self.sweep_values = sweep_values
        self.delay = delay
        self.nested_loop = None
<<<<<<< HEAD
        self.showprogress = showprogress
=======
        self.then_actions = ()
>>>>>>> a2498bc6

    def loop(self, sweep_values, delay=0):
        """
        Nest another loop inside this one

        Loop(sv1, d1).loop(sv2, d2).each(*a) is equivalent to:
        Loop(sv1, d1).each(Loop(sv2, d2).each(*a))

        returns a new Loop object - the original is untouched
        """
        out = self._copy()

        if out.nested_loop:
            # nest this new loop inside the deepest level
            out.nested_loop = out.nested_loop.loop(sweep_values, delay)
        else:
            out.nested_loop = Loop(sweep_values, delay)

        return out

    def _copy(self):
        out = Loop(self.sweep_values, self.delay)
        out.nested_loop = self.nested_loop
        out.then_actions = self.then_actions
        return out

    def each(self, *actions):
        """
        Perform a set of actions at each setting of this loop

        Each action can be:
        - a Parameter to measure
        - a Task to execute
        - a Wait
        - another Loop or ActiveLoop
        """
        actions = list(actions)

        # check for nested Loops, and activate them with default measurement
        for i, action in enumerate(actions):
            if isinstance(action, Loop):
                default = Station.default.default_measurement
                actions[i] = action.each(*default)

        self.validate_actions(*actions)

        if self.nested_loop:
            # recurse into the innermost loop and apply these actions there
            actions = [self.nested_loop.each(*actions)]

<<<<<<< HEAD
        return ActiveLoop(self.sweep_values, self.delay, *actions, showprogress=self.showprogress)
=======
        return ActiveLoop(self.sweep_values, self.delay, *actions,
                          then_actions=self.then_actions)
>>>>>>> a2498bc6

    @staticmethod
    def validate_actions(*actions):
        """
        Whitelist acceptable actions, so we can give nice error messages
        if an action is not recognized
        """
        for action in actions:
            if isinstance(action, (Task, Wait, BreakIf, ActiveLoop)):
                continue
            if hasattr(action, 'get') and (hasattr(action, 'name') or
                                           hasattr(action, 'names')):
                continue
            raise TypeError('Unrecognized action:', action,
                            'Allowed actions are: objects (parameters) with '
                            'a `get` method and `name` or `names` attribute, '
                            'and `Task`, `Wait`, `BreakIf`, and `ActiveLoop` '
                            'objects. `Loop` objects are OK too, except in '
                            'Station default measurements.')

    def run(self, *args, **kwargs):
        """
        shortcut to run a loop with the default measurement set
        stored by Station.set_measurement
        """
        default = Station.default.default_measurement
        return self.each(*default).run(*args, **kwargs)

    def run_temp(self, *args, **kwargs):
        """
        shortcut to run a loop in the foreground as a temporary dataset
        using the default measurement set
        """
        return self.run(*args, background=False, quiet=True,
                        data_manager=False, location=False, **kwargs)

    def then(self, *actions, overwrite=False):
        """
        Attach actions to be performed after the loop completes.
        These can only be `Task` and `Wait` actions, as they may not generate
        any data.

        returns a new Loop object - the original is untouched

        This is more naturally done to an ActiveLoop (ie after .each())
        and can also be done there, but it's allowed at this stage too so that
        you can define final actions and share them among several `Loop`s that
        have different loop actions.

        *actions: `Task` and `Wait` objects to execute in order

        overwrite: (default False) whether subsequent .then() calls (including
            calls in an ActiveLoop after .then() has already been called on
            the Loop) will add to each other or overwrite the earlier ones.
        """
        return _attach_then_actions(self._copy(), actions, overwrite)


def _attach_then_actions(loop, actions, overwrite):
    """
    inner code for both Loop.then and ActiveLoop.then
    """
    for action in actions:
        if not isinstance(action, (Task, Wait)):
            raise TypeError('Unrecognized action:', action,
                            '.then() allows only `Task` and `Wait` '
                            'actions.')

    if overwrite:
        loop.then_actions = actions
    else:
        loop.then_actions = loop.then_actions + actions

    return loop


class ActiveLoop:
    """
    Created by attaching actions to a `Loop`, this is the object that actually
    runs a measurement loop. An `ActiveLoop` can no longer be nested, only run,
    or used as an action inside another `Loop` which will run the whole thing.

    The `ActiveLoop` determines what `DataArray`s it will need to hold the data
    it collects, and it creates a `DataSet` holding these `DataArray`s
    """
    HALT = 'HALT LOOP'

<<<<<<< HEAD
    def __init__(self, sweep_values, delay, *actions, showprogress=False):
        self.sweep_values = sweep_values
        self.delay = delay
        self.actions = actions
        self.showprogress=showprogress
        
=======
    def __init__(self, sweep_values, delay, *actions, then_actions=()):
        self.sweep_values = sweep_values
        self.delay = delay
        self.actions = actions
        self.then_actions = then_actions

>>>>>>> a2498bc6
        # compile now, but don't save the results
        # just used for preemptive error checking
        # if we saved the results, we wouldn't capture nesting
        # nor would we be able to reuse an ActiveLoop multiple times
        # within one outer Loop.
        # TODO: this doesn't work, because _Measure needs the data_set,
        # which doesn't exist yet - do we want to make a special "dry run"
        # mode, or is it sufficient to let errors wait until .run()?
        # self._compile_actions(actions)

        # if the first action is another loop, it changes how delays
        # happen - the outer delay happens *after* the inner var gets
        # set to its initial value
        self._nest_first = hasattr(actions[0], 'containers')

        # for sending halt signals to the loop
        self.signal_queue = mp.Queue()

        self._monitor = None  # TODO: how to specify this?

    def then(self, *actions, overwrite=False):
        """
        Attach actions to be performed after the loop completes.
        These can only be `Task` and `Wait` actions, as they may not generate
        any data.

        returns a new ActiveLoop object - the original is untouched

        *actions: `Task` and `Wait` objects to execute in order

        overwrite: (default False) whether subsequent .then() calls (including
            calls in an ActiveLoop after .then() has already been called on
            the Loop) will add to each other or overwrite the earlier ones.
        """
        loop = ActiveLoop(self.sweep_values, self.delay, *self.actions,
                          then_actions=self.then_actions)
        return _attach_then_actions(loop, actions, overwrite)

    def containers(self):
        """
        Finds the data arrays that will be created by the actions in this
        loop, and nests them inside this level of the loop.

        Recursively calls `.containers` on any enclosed actions.
        """
        loop_size = len(self.sweep_values)
        loop_array = DataArray(parameter=self.sweep_values.parameter)
        loop_array.nest(size=loop_size)

        data_arrays = [loop_array]

        for i, action in enumerate(self.actions):
            if hasattr(action, 'containers'):
                action_arrays = action.containers()

            elif hasattr(action, 'get'):
                # this action is a parameter to measure
                # note that this supports lists (separate output arrays)
                # and arrays (nested in one/each output array) of return values
                action_arrays = self._parameter_arrays(action)

            else:
                # this *is* covered but the report misses it because Python
                # optimizes it away. See:
                # https://bitbucket.org/ned/coveragepy/issues/198
                continue  # pragma: no cover

            for array in action_arrays:
                array.nest(size=loop_size, action_index=i,
                           set_array=loop_array)
            data_arrays.extend(action_arrays)

        return data_arrays

    def _parameter_arrays(self, action):
        out = []

        # first massage all the input parameters to the general multi-name form
        if hasattr(action, 'names'):
            names = action.names
            labels = getattr(action, 'labels', names)
            if len(labels) != len(names):
                raise ValueError('must have equal number of names and labels')
            action_indices = tuple((i,) for i in range(len(names)))
        elif hasattr(action, 'name'):
            names = (action.name,)
            labels = (getattr(action, 'label', action.name),)
            action_indices = ((),)
        else:
            raise ValueError('a gettable parameter must have .name or .names')

        num_arrays = len(names)
        sizes = getattr(action, 'sizes', None)
        sp_vals = getattr(action, 'setpoints', None)
        sp_names = getattr(action, 'setpoint_names', None)
        sp_labels = getattr(action, 'setpoint_labels', None)

        if sizes is None:
            sizes = (getattr(action, 'size', ()),) * num_arrays
            sp_vals = (sp_vals,) * num_arrays
            sp_names = (sp_names,) * num_arrays
            sp_labels = (sp_labels,) * num_arrays
        else:
            sp_blank = (None,) * num_arrays
            # _fill_blank both supplies defaults and tests length
            # if values are supplied (for sizes it ONLY tests length)
            sizes = self._fill_blank(sizes, sp_blank)
            sp_vals = self._fill_blank(sp_vals, sp_blank)
            sp_names = self._fill_blank(sp_names, sp_blank)
            sp_labels = self._fill_blank(sp_labels, sp_blank)

        # now loop through these all, to make the DataArrays
        # record which setpoint arrays we've made, so we don't duplicate
        all_setpoints = {}
        for name, label, size, i, sp_vi, sp_ni, sp_li in zip(
                names, labels, sizes, action_indices,
                sp_vals, sp_names, sp_labels):

            # convert the integer form of each size etc. to the tuple form
            if isinstance(size, int):
                size = (size,)
                sp_vi = (sp_vi,)
                sp_ni = (sp_ni,)
                sp_li = (sp_li,)
            elif size is None or size == ():
                size, sp_vi, sp_ni, sp_li = (), (), (), ()
            else:
                sp_blank = (None,) * len(size)
                sp_vi = self._fill_blank(sp_vi, sp_blank)
                sp_ni = self._fill_blank(sp_ni, sp_blank)
                sp_li = self._fill_blank(sp_li, sp_blank)

            setpoints = ()
            # loop through dimensions of size to make the setpoint arrays
            for j, (vij, nij, lij) in enumerate(zip(sp_vi, sp_ni, sp_li)):
                sp_def = (size[: 1 + j], j, setpoints, vij, nij, lij)
                if sp_def not in all_setpoints:
                    all_setpoints[sp_def] = self._make_setpoint_array(*sp_def)
                    out.append(all_setpoints[sp_def])
                setpoints = setpoints + (all_setpoints[sp_def],)

            # finally, make the output data array with these setpoints
            out.append(DataArray(name=name, label=label, size=size,
                       action_indices=i, set_arrays=setpoints))

        return out

    def _fill_blank(self, inputs, blanks):
        if inputs is None:
            return blanks
        elif len(inputs) == len(blanks):
            return inputs
        else:
            raise ValueError('Wrong number of inputs supplied')

    def _make_setpoint_array(self, size, i, prev_setpoints, vals, name, label):
        if vals is None:
            vals = self._default_setpoints(size)
        elif isinstance(vals, DataArray):
            # can't simply use the DataArray, even though that's
            # what we're going to return here, because it will
            # get nested (don't want to alter the original)
            # DataArrays do have the advantage though of already including
            # name and label, so take these if they exist
            if vals.name is not None:
                name = vals.name
            if vals.label is not None:
                label = vals.label

            # extract a copy of the numpy array
            vals = np.array(vals.ndarray)
        else:
            # turn any sequence into a (new) numpy array
            vals = np.array(vals)

        if vals.shape != size:
            raise ValueError('nth setpoint array should have size matching '
                             'the first n dimensions of size.')

        if name is None:
            name = 'index{}'.format(i)

        return DataArray(name=name, label=label, set_arrays=prev_setpoints,
                         size=size, preset_data=vals)

    def _default_setpoints(self, size):
        if len(size) == 1:
            return np.arange(0, size[0], 1)

        sp = np.ndarray(size)
        sp_inner = self._default_setpoints(size[1:])
        for i in range(len(sp)):
            sp[i] = sp_inner

        return sp

    def set_common_attrs(self, data_set, use_threads, signal_queue):
        """
        set a couple of common attributes that the main and nested loops
        all need to have:
        - the DataSet collecting all our measurements
        - a queue for communicating with the main process
        """
        self.data_set = data_set
        self.signal_queue = signal_queue
        self.use_threads = use_threads
        for action in self.actions:
            if hasattr(action, 'set_common_attrs'):
                action.set_common_attrs(data_set, use_threads, signal_queue)

    def _check_signal(self):
        while not self.signal_queue.empty():
            signal = self.signal_queue.get()
            if signal == self.HALT:
                raise KeyboardInterrupt('sweep was halted')

    def run_temp(self, **kwargs):
        """
        wrapper to run this loop in the foreground as a temporary data set,
        especially for use in composite parameters that need to run a Loop
        as part of their get method
        """
        return self.run(background=False, quiet=True,
                        data_manager=False, location=False, **kwargs)

    def run(self, background=True, use_threads=True,
            quiet=False, data_manager=None, **kwargs):
        """
        execute this loop

        background: (default True) run this sweep in a separate process
            so we can have live plotting and other analysis in the main process
        use_threads: (default True): whenever there are multiple `get` calls
            back-to-back, execute them in separate threads so they run in
            parallel (as long as they don't block each other)
        quiet: (default False): set True to not print anything except errors
        data_manager: a DataManager instance (omit to use default,
            False to store locally)

        kwargs are passed along to data_set.new_data. The key ones are:
        location: the location of the DataSet, a string whose meaning
            depends on formatter and io, or False to only keep in memory.
            May be a callable to provide automatic locations. If omitted, will
            use the default DataSet.location_provider
        name: if location is default or another provider function, name is
            a string to add to location to make it more readable/meaningful
            to users
        formatter: knows how to read and write the file format
            default can be set in DataSet.default_formatter
        io: knows how to connect to the storage (disk vs cloud etc)
        write_period: how often to save to storage during the loop.
            default 5 sec, use None to write only at the end


        returns:
            a DataSet object that we can use to plot
        """

        prev_loop = get_bg()
        if prev_loop:
            if not quiet:
                print('Waiting for the previous background Loop to finish...',
                      flush=True)
            prev_loop.join()

        if data_manager is False:
            data_mode = DataMode.LOCAL
        else:
            data_mode = DataMode.PUSH_TO_SERVER

        data_set = new_data(arrays=self.containers(), mode=data_mode,
                            data_manager=data_manager, **kwargs)
        self.set_common_attrs(data_set=data_set, use_threads=use_threads,
                              signal_queue=self.signal_queue)

        if prev_loop and not quiet:
            print('...done. Starting ' + (data_set.location or 'new loop'),
                  flush=True)

        if background:
            p = QcodesProcess(target=self._run_wrapper, name=MP_NAME)
            p.is_sweep = True
            p.signal_queue = self.signal_queue
            p.start()
            self.process = p

            # now that the data_set we created has been put in the loop
            # process, this copy turns into a reader
            # if you're not using a DataManager, it just stays local
            # and sync() reads from disk
            if self.data_set.mode == DataMode.PUSH_TO_SERVER:
                self.data_set.mode = DataMode.PULL_FROM_SERVER
            self.data_set.sync()
        else:
            if hasattr(self, 'process'):
                # in case this ActiveLoop was run before in the background
                del self.process

            self._run_wrapper()
            if self.data_set.mode != DataMode.LOCAL:
                self.data_set.sync()

        if not quiet:
            print(repr(self.data_set))
            print(datetime.now().strftime('started at %Y-%m-%d %H:%M:%S'))
        return self.data_set

    def _compile_actions(self, actions, action_indices=()):
        callables = []
        measurement_group = []
        for i, action in enumerate(actions):
            new_action_indices = action_indices + (i,)
            if hasattr(action, 'get'):
                measurement_group.append((action, new_action_indices))
                continue
            elif measurement_group:
                callables.append(_Measure(measurement_group, self.data_set,
                                          self.use_threads))
                measurement_group[:] = []

            callables.append(self._compile_one(action, new_action_indices))

        if measurement_group:
            callables.append(_Measure(measurement_group, self.data_set,
                                      self.use_threads))
            measurement_group[:] = []

        return callables

    def _compile_one(self, action, new_action_indices):
        if isinstance(action, Wait):
            return Task(self._wait, action.delay)
        elif isinstance(action, ActiveLoop):
            return _Nest(action, new_action_indices)
        else:
            return action

    def _run_wrapper(self, *args, **kwargs):
        try:
            self._run_loop(*args, **kwargs)
        finally:
            if hasattr(self, 'data_set'):
                self.data_set.finalize()

    def _run_loop(self, first_delay=0, action_indices=(),
                  loop_indices=(), current_values=(),
                  **ignore_kwargs):
        """
        the routine that actually executes the loop, and can be called
        from one loop to execute a nested loop

        first_delay: any delay carried over from an outer loop
        action_indices: where we are in any outer loop action arrays
        loop_indices: setpoint indices in any outer loops
        current_values: setpoint values in any outer loops
        signal_queue: queue to communicate with main process directly
        ignore_kwargs: for compatibility with other loop tasks
        """

        # at the beginning of the loop, the time to wait after setting
        # the loop parameter may be increased if an outer loop requested longer
        delay = max(self.delay, first_delay)

        callables = self._compile_actions(self.actions, action_indices)

        t0=time.time()
        for i, value in enumerate(self.sweep_values):
            if self.showprogress:
                tprint('loop: %d/%d (%.1f [s])' % (i, len(self.sweep_values), time.time()-t0), dt=1, tag='outerloop')
            self.sweep_values.set(value)
            new_indices = loop_indices + (i,)
            new_values = current_values + (value,)
            set_name = self.data_set.action_id_map[action_indices]
            self.data_set.store(new_indices, {set_name: value})

            if not self._nest_first:
                # only wait the delay time if an inner loop will not inherit it
                self._wait(delay)

            try:
                for f in callables:
                    f(first_delay=delay,
                      loop_indices=new_indices,
                      current_values=new_values)

                    # after the first action, no delay is inherited
                    delay = 0
            except _QcodesBreak:
                break

            # after the first setpoint, delay reverts to the loop delay
            delay = self.delay
        if self.showprogress:
            tprint('loop: %d/%d (%.1f [s]' % (i, len(self.sweep_values), time.time()-t0), dt=1, tag='outerloop')

        # the loop is finished - run the .then actions
        for f in self._compile_actions(self.then_actions, ()):
            f()

    def _wait(self, delay):
        if delay:
            finish_clock = time.perf_counter() + delay

            if self._monitor:
                self._monitor.call(finish_by=finish_clock)

            self._check_signal()
            time.sleep(wait_secs(finish_clock))
        else:
            self._check_signal()


class Task:
    """
    A predefined task to be executed within a measurement Loop
    This form is for a simple task that does not measure any data,
    and does not depend on the state of the loop when it is called.

    The first argument should be a callable, to which any subsequent
    args and kwargs (which are evaluated before the loop starts) are passed.

    kwargs passed when the Task is called are ignored,
    but are accepted for compatibility with other things happening in a Loop.
    """
    def __init__(self, func, *args, **kwargs):
        self.func = func
        self.args = args
        self.kwargs = kwargs

    def __call__(self, **ignore_kwargs):
        self.func(*self.args, **self.kwargs)


class Wait:
    """
    A simple class to tell a Loop to wait <delay> seconds

    This is transformed into a Task within the Loop, such that
    it can do other things (monitor, check for halt) during the delay.

    But for use outside of a Loop, it is also callable (then it just sleeps)
    """
    def __init__(self, delay):
        if not delay >= 0:
            raise ValueError('delay must be > 0, not {}'.format(repr(delay)))
        self.delay = delay

    def __call__(self):
        if self.delay:
            time.sleep(self.delay)


class _Measure:
    """
    A callable collection of parameters to measure.
    This should not be constructed manually, only by an ActiveLoop.
    """
    def __init__(self, params_indices, data_set, use_threads):
        self.use_threads = use_threads and len(params_indices) > 1
        # the applicable DataSet.store function
        self.store = data_set.store

        # for performance, pre-calculate which params return data for
        # multiple arrays, and the name mappings
        self.getters = []
        self.param_ids = []
        self.composite = []
        for param, action_indices in params_indices:
            self.getters.append(param.get)

            if hasattr(param, 'names'):
                part_ids = []
                for i in range(len(param.names)):
                    param_id = data_set.action_id_map[action_indices + (i,)]
                    part_ids.append(param_id)
                self.param_ids.append(None)
                self.composite.append(part_ids)
            else:
                param_id = data_set.action_id_map[action_indices]
                self.param_ids.append(param_id)
                self.composite.append(False)

    def __call__(self, loop_indices, **ignore_kwargs):
        out_dict = {}
        if self.use_threads:
            out = thread_map(self.getters)
        else:
            out = [g() for g in self.getters]

        for param_out, param_id, composite in zip(out, self.param_ids,
                                                  self.composite):
            if composite:
                for val, part_id in zip(param_out, composite):
                    out_dict[part_id] = val
            else:
                out_dict[param_id] = param_out

        self.store(loop_indices, out_dict)


class _Nest:
    """
    wrapper to make a callable nested ActiveLoop
    This should not be constructed manually, only by an ActiveLoop.
    """
    def __init__(self, inner_loop, action_indices):
        self.inner_loop = inner_loop
        self.action_indices = action_indices

    def __call__(self, **kwargs):
        self.inner_loop._run_loop(action_indices=self.action_indices, **kwargs)


class BreakIf:
    """
    Loop action that breaks out of the loop if a condition is truthy

    condition: a callable taking no arguments.
        Can be a simple function that returns truthy when it's time to quit
        May also be constructed by deferred operations on `Parameter`s, eg:
            BreakIf(gates.chan1 >= 3)
            BreakIf(abs(source.I * source.V) >= source.power_limit.get_latest)
    """
    def __init__(self, condition):
        if not is_function(condition, 0):
            raise TypeError('BreakIf condition must be a callable with '
                            'no arguments')
        self.condition = condition

    def __call__(self, **ignore_kwargs):
        if self.condition():
            raise _QcodesBreak


class _QcodesBreak(Exception):
    pass<|MERGE_RESOLUTION|>--- conflicted
+++ resolved
@@ -132,23 +132,15 @@
     `Parameter`s to measure, `Task`s to do (any callable that does not yield
     data), `Wait` times, or other `ActiveLoop`s or `Loop`s to nest inside
     this one.
-<<<<<<< HEAD
-    '''
+    """
     def __init__(self, sweep_values, delay=0, showprogress=False):
-=======
-    """
-    def __init__(self, sweep_values, delay=0):
->>>>>>> a2498bc6
         if not delay >= 0:
             raise ValueError('delay must be > 0, not {}'.format(repr(delay)))
         self.sweep_values = sweep_values
         self.delay = delay
         self.nested_loop = None
-<<<<<<< HEAD
         self.showprogress = showprogress
-=======
         self.then_actions = ()
->>>>>>> a2498bc6
 
     def loop(self, sweep_values, delay=0):
         """
@@ -199,12 +191,8 @@
             # recurse into the innermost loop and apply these actions there
             actions = [self.nested_loop.each(*actions)]
 
-<<<<<<< HEAD
-        return ActiveLoop(self.sweep_values, self.delay, *actions, showprogress=self.showprogress)
-=======
         return ActiveLoop(self.sweep_values, self.delay, *actions,
-                          then_actions=self.then_actions)
->>>>>>> a2498bc6
+                          then_actions=self.then_actions, showprogress=self.showprogress)
 
     @staticmethod
     def validate_actions(*actions):
@@ -292,21 +280,13 @@
     """
     HALT = 'HALT LOOP'
 
-<<<<<<< HEAD
-    def __init__(self, sweep_values, delay, *actions, showprogress=False):
+    def __init__(self, sweep_values, delay, *actions, then_actions=(), showprogress=False):
         self.sweep_values = sweep_values
         self.delay = delay
         self.actions = actions
         self.showprogress=showprogress
-        
-=======
-    def __init__(self, sweep_values, delay, *actions, then_actions=()):
-        self.sweep_values = sweep_values
-        self.delay = delay
-        self.actions = actions
         self.then_actions = then_actions
 
->>>>>>> a2498bc6
         # compile now, but don't save the results
         # just used for preemptive error checking
         # if we saved the results, we wouldn't capture nesting
